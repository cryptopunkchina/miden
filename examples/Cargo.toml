--- conflicted
+++ resolved
@@ -21,7 +21,7 @@
 
 [features]
 concurrent = ["miden/concurrent", "std"]
-default = ["concurrent"]
+default = ["std"]
 std = ["hex/std", "miden/std", "rand-utils", "vm-core/std"]
 
 [dependencies]
@@ -31,10 +31,4 @@
 miden = { path = "../miden", version = "0.2", default-features = false }
 structopt = { version = "0.3", default-features = false }
 vm-core = { package = "miden-core", path = "../core", version = "0.2", default-features = false }
-<<<<<<< HEAD
-rand-utils = { package = "winter-rand-utils", version = "0.3", optional = true }
-math = { package = "winter-math", version = "0.3", default-features = false }
-assembly = { package = "miden-assembly", path = "../assembly", version = "0.2", default-features = false }
-=======
-rand-utils = { package = "winter-rand-utils", version = "0.4", optional = true }
->>>>>>> ca1cfa7d
+rand-utils = { package = "winter-rand-utils", version = "0.4", optional = true }