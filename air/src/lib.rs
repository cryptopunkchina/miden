use log::info;
use vm_core::{
    hasher::Digest,
    utils::{ByteWriter, Serializable},
    ExtensionOf, CLK_COL_IDX, FMP_COL_IDX, MIN_STACK_DEPTH, STACK_TRACE_OFFSET,
};
use winter_air::{
    Air, AirContext, Assertion, AuxTraceRandElements, EvaluationFrame,
    ProofOptions as WinterProofOptions, TraceInfo, TransitionConstraintDegree,
};

mod aux_table;
mod options;
mod range;
mod utils;
use utils::TransitionConstraintRange;

// EXPORTS
// ================================================================================================

pub use options::ProofOptions;
pub use vm_core::{utils::ToElements, Felt, FieldElement, StarkField};
pub use winter_air::{FieldExtension, HashFunction};

// PROCESSOR AIR
// ================================================================================================

/// TODO: add docs
pub struct ProcessorAir {
    context: AirContext<Felt>,
    stack_inputs: Vec<Felt>,
    stack_outputs: Vec<Felt>,
    constraint_ranges: TransitionConstraintRange,
}

impl ProcessorAir {
    /// Returns last step of the execution trace.
    pub fn last_step(&self) -> usize {
        self.trace_length() - self.context().num_transition_exemptions()
    }
}

impl Air for ProcessorAir {
    type BaseField = Felt;
    type PublicInputs = PublicInputs;

    fn new(trace_info: TraceInfo, pub_inputs: PublicInputs, options: WinterProofOptions) -> Self {
        // --- system -----------------------------------------------------------------------------
        let mut main_degrees = vec![
            TransitionConstraintDegree::new(1), // clk' = clk + 1
        ];

        // --- range checker ----------------------------------------------------------------------
        let mut range_checker_degrees = range::get_transition_constraint_degrees();
        main_degrees.append(&mut range_checker_degrees);

        let aux_degrees = range::get_aux_transition_constraint_degrees();

        // --- auxiliary table of co-processors (hasher, bitwise, memory) -------------------------
        let mut aux_table_degrees = aux_table::get_transition_constraint_degrees();
        main_degrees.append(&mut aux_table_degrees);

        // Define the transition constraint ranges.
        let constraint_ranges = TransitionConstraintRange::new(
            1,
            range::get_transition_constraint_count(),
            aux_table::get_transition_constraint_count(),
        );

        // Define the number of boundary constraints for the main execution trace segment.
        // TODO: determine dynamically
        let num_main_assertions = 2
            + pub_inputs.stack_inputs.len()
            + pub_inputs.stack_outputs.len()
            + range::NUM_ASSERTIONS;

<<<<<<< HEAD
        info!("TransitionConstraintDegree:{}", degrees.len());
        // create the context and set the number of transition constraint exemptions to two; this
        // allows us to inject random values into the last row of the execution trace
        let context = AirContext::new(trace_info, degrees, num_assertions, options)
            .set_num_transition_exemptions(2);
        info!("constraint_ranges:{:?}", constraint_ranges);
=======
        // Define the number of boundary constraints for the auxiliary execution trace segment (used
        // for multiset checks).
        let num_aux_assertions = range::NUM_AUX_ASSERTIONS;

        // Create the context and set the number of transition constraint exemptions to two; this
        // allows us to inject random values into the last row of the execution trace.
        let context = AirContext::new_multi_segment(
            trace_info,
            main_degrees,
            aux_degrees,
            num_main_assertions,
            num_aux_assertions,
            options,
        )
        .set_num_transition_exemptions(2);

>>>>>>> e120fd7a
        Self {
            context,
            stack_inputs: pub_inputs.stack_inputs,
            stack_outputs: pub_inputs.stack_outputs,
            constraint_ranges,
        }
    }

    // PERIODIC COLUMNS
    // --------------------------------------------------------------------------------------------

    /// Returns a set of periodic columns for the ProcessorAir.
    fn get_periodic_column_values(&self) -> Vec<Vec<Felt>> {
        aux_table::get_periodic_column_values()
    }

    // ASSERTIONS
    // --------------------------------------------------------------------------------------------

    #[allow(clippy::vec_init_then_push)]
    fn get_assertions(&self) -> Vec<Assertion<Felt>> {
        let mut result = Vec::new();

        // --- set assertions for the first step --------------------------------------------------
        // first value of clk is 0
        result.push(Assertion::single(CLK_COL_IDX, 0, Felt::ZERO));

        // first value of fmp is 2^30
        result.push(Assertion::single(FMP_COL_IDX, 0, Felt::new(2u64.pow(30))));

        // stack columns at the first step should be set to stack inputs
        for (i, &value) in self.stack_inputs.iter().enumerate() {
            result.push(Assertion::single(STACK_TRACE_OFFSET + i, 0, value));
        }

        // Add initial assertions for the range checker.
        range::get_assertions_first_step(&mut result);

        // --- set assertions for the last step ---------------------------------------------------
        let last_step = self.last_step();

        // stack columns at the last step should be set to stack outputs
        for (i, &value) in self.stack_outputs.iter().enumerate() {
            result.push(Assertion::single(STACK_TRACE_OFFSET + i, last_step, value));
        }

        // Add the range checker's assertions for the last step.
        range::get_assertions_last_step(&mut result, last_step);

        result
    }

    fn get_aux_assertions<E: FieldElement<BaseField = Self::BaseField>>(
        &self,
        _aux_rand_elements: &winter_air::AuxTraceRandElements<E>,
    ) -> Vec<Assertion<E>> {
        let mut result: Vec<Assertion<E>> = Vec::new();

        // --- set assertions for the first step --------------------------------------------------

        // Add initial assertions for the range checker's auxiliary columns.
        range::get_aux_assertions_first_step(&mut result);

        // --- set assertions for the last step ---------------------------------------------------
        let last_step = self.last_step();

        // Add the range checker's auxiliary column assertions for the last step.
        range::get_aux_assertions_last_step(&mut result, last_step);

        result
    }

    // TRANSITION CONSTRAINTS
    // --------------------------------------------------------------------------------------------

    fn evaluate_transition<E: FieldElement<BaseField = Felt>>(
        &self,
        frame: &EvaluationFrame<E>,
        periodic_values: &[E],
        result: &mut [E],
    ) {
        let current = frame.current();
        let next = frame.next();

        // --- system -----------------------------------------------------------------------------
        // clk' = clk + 1
        result[0] = next[CLK_COL_IDX] - (current[CLK_COL_IDX] + E::ONE);

        // --- range checker ----------------------------------------------------------------------
        range::enforce_constraints::<E>(
            frame,
            select_result_range!(result, self.constraint_ranges.range_checker),
        );

        // --- auxiliary table of co-processors (hasher, bitwise, memory) -------------------------
        aux_table::enforce_constraints::<E>(
            frame,
            periodic_values,
            select_result_range!(result, self.constraint_ranges.aux_table),
        );
    }

    fn evaluate_aux_transition<F, E>(
        &self,
        main_frame: &EvaluationFrame<F>,
        aux_frame: &EvaluationFrame<E>,
        _periodic_values: &[F],
        aux_rand_elements: &AuxTraceRandElements<E>,
        result: &mut [E],
    ) where
        F: FieldElement<BaseField = Felt>,
        E: FieldElement<BaseField = Felt> + ExtensionOf<F>,
    {
        // --- range checker ----------------------------------------------------------------------
        range::enforce_aux_constraints::<F, E>(main_frame, aux_frame, aux_rand_elements, result);
    }

    fn context(&self) -> &AirContext<Felt> {
        &self.context
    }
}

// PUBLIC INPUTS
// ================================================================================================

#[derive(Debug)]
pub struct PublicInputs {
    program_hash: Digest,
    stack_inputs: Vec<Felt>,
    stack_outputs: Vec<Felt>,
}

impl PublicInputs {
    pub fn new(program_hash: Digest, stack_inputs: Vec<Felt>, stack_outputs: Vec<Felt>) -> Self {
        assert!(
            stack_inputs.len() <= MIN_STACK_DEPTH,
            "too many stack inputs"
        );
        assert!(
            stack_outputs.len() <= MIN_STACK_DEPTH,
            "too many stack outputs"
        );

        Self {
            program_hash,
            stack_inputs,
            stack_outputs,
        }
    }
}

impl Serializable for PublicInputs {
    fn write_into<W: ByteWriter>(&self, target: &mut W) {
        target.write(self.program_hash.as_elements());
        target.write(self.stack_inputs.as_slice());
        target.write(self.stack_outputs.as_slice());
    }
}<|MERGE_RESOLUTION|>--- conflicted
+++ resolved
@@ -1,4 +1,3 @@
-use log::info;
 use vm_core::{
     hasher::Digest,
     utils::{ByteWriter, Serializable},
@@ -74,14 +73,6 @@
             + pub_inputs.stack_outputs.len()
             + range::NUM_ASSERTIONS;
 
-<<<<<<< HEAD
-        info!("TransitionConstraintDegree:{}", degrees.len());
-        // create the context and set the number of transition constraint exemptions to two; this
-        // allows us to inject random values into the last row of the execution trace
-        let context = AirContext::new(trace_info, degrees, num_assertions, options)
-            .set_num_transition_exemptions(2);
-        info!("constraint_ranges:{:?}", constraint_ranges);
-=======
         // Define the number of boundary constraints for the auxiliary execution trace segment (used
         // for multiset checks).
         let num_aux_assertions = range::NUM_AUX_ASSERTIONS;
@@ -98,7 +89,6 @@
         )
         .set_num_transition_exemptions(2);
 
->>>>>>> e120fd7a
         Self {
             context,
             stack_inputs: pub_inputs.stack_inputs,
