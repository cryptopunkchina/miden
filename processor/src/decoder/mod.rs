--- conflicted
+++ resolved
@@ -209,17 +209,11 @@
 ///
 /// Also keeps track of operations executed when run in debug mode.
 pub struct Decoder {
-<<<<<<< HEAD
-    pub block_stack: BlockStack,
-    pub span_context: Option<SpanContext>,
-    pub trace: DecoderTrace,
-=======
     block_stack: BlockStack,
     span_context: Option<SpanContext>,
     trace: DecoderTrace,
     operations: Vec<Operation>,
     in_debug_mode: bool,
->>>>>>> 9eba0af6
 }
 
 impl Decoder {
@@ -466,8 +460,8 @@
 // ================================================================================================
 
 /// Keeps track of code blocks which are currently being executed by the VM.
-pub struct BlockStack {
-    pub blocks: Vec<BlockInfo>,
+struct BlockStack {
+    blocks: Vec<BlockInfo>,
 }
 
 impl BlockStack {
@@ -517,7 +511,7 @@
 
 /// Contains basic information about a code block.
 #[derive(Debug, Clone, Copy)]
-pub struct BlockInfo {
+struct BlockInfo {
     addr: Felt,
     parent_addr: Felt,
     is_loop_body: Felt,
@@ -532,10 +526,9 @@
 ///   encoded as opcodes (7 bits) appended one after another into a single field element, with the
 ///   next operation to be executed located at the least significant position.
 /// - Number of operation groups left to be executed in the entire SPAN block.
-#[derive(Clone, Debug)]
-pub struct SpanContext {
-    pub group_ops_left: Felt,
-    pub num_groups_left: Felt,
+struct SpanContext {
+    group_ops_left: Felt,
+    num_groups_left: Felt,
 }
 
 impl Default for SpanContext {
