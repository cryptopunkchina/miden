--- conflicted
+++ resolved
@@ -1,105 +1,42 @@
-<<<<<<< HEAD
-use log::info;
-=======
 use crate::RangeCheckTrace;
 
->>>>>>> e120fd7a
 use super::{BTreeMap, Felt, FieldElement, RangeChecker};
 use rand_utils::rand_array;
 use vm_core::{utils::ToElements, StarkField};
 
-pub fn init_log(log_level: &str){
-    use std::io::Write;
-
-    let env = env_logger::Env::default().filter_or(env_logger::DEFAULT_FILTER_ENV,log_level);
-    env_logger::Builder::from_env(env).format(|buf,record|{
-        writeln!(
-            buf,
-            " {} [{}:{}] {} {}",
-            // Local::now().format("%Y-%m-%d %H:%M:%S"),
-            record.level(),
-            record.module_path().unwrap_or("<unnamed>"),
-            record.line().unwrap_or(0),
-            record.target(),
-            &record.args()
-        )
-    }).init();
-    // env_logger::Builder::from_env(env_logger::Env::default().default_filter_or(log_level)).init();
-    let env = env_logger::Env::new().filter_or(env_logger::DEFAULT_FILTER_ENV, log_level).write_style_or("MY_LOG_STYLE", "always");
-    env_logger::Builder::from_env(env)
-        .format(|buf, record| {
-            writeln!(buf, "{}: {}", record.level(), record.args())
-        })
-        .is_test(true).try_init();
-    println!("log config success");
-}
-
 #[test]
 fn range_checks() {
-    init_log("info");
     let mut checker = RangeChecker::new();
 
-    let values = [0, 1, 2, 2, 2, 2, 2,2,2,2,2,3, 3, 3, 4, 4, 100, 355, 620, 65534].to_elements();
+    let values = [0, 1, 2, 2, 2, 2, 3, 3, 3, 4, 4, 100, 355, 620].to_elements();
 
     for &value in values.iter() {
         checker.add_value(value.as_int() as u16)
     }
-<<<<<<< HEAD
-    info!("checker:{:?}", checker );
-    let trace = checker.into_trace(1024, 0);
-    // for data in trace.to_vec().iter() {
-    //     for (index, item) in data.iter().enumerate() {
-    //         info!("trace {}:{}", index, item.to_string() );
-    //     }
-    // }
-=======
 
     let RangeCheckTrace {
         trace,
         aux_trace_hints: _,
     } = checker.into_trace(1024, 0);
->>>>>>> e120fd7a
     validate_trace(&trace, &values);
-    // info!("trace:{:?}", trace );
 
     // skip the 8-bit portion of the trace
     let mut i = 0;
-
     while trace[0][i] == Felt::ZERO {
-        // (1,1): 4
-        // (0,1): 2
-        // (1,0): 1
-        // (0,0): 0
-        info!("trace pos:{}:num:{}:{},value:{}",i, trace[1][i].as_int(),trace[2][i].as_int(), trace[3][i].as_int() );
-        i += 1;
-
-    }
-    info!("16-bit index:{}", i );
+        i += 1
+    }
+
     // make sure the values are arranged as expected
-    // validate_row(&trace, i, 0, 1);
-    // validate_row(&trace, i + 1, 1, 1);
-    // validate_row(&trace, i + 2, 2, 4);
-    // validate_row(&trace, i + 3, 3, 2);
-    // validate_row(&trace, i + 4, 3, 1);
-    // validate_row(&trace, i + 5, 4, 2);
-    // validate_row(&trace, i + 6, 100, 1);
-    // validate_row(&trace, i + 7, 355, 1);
-    // validate_row(&trace, i + 8, 610, 0);
-    // validate_row(&trace, i + 9, 620, 1);
-
     validate_row(&trace, i, 0, 1);
     validate_row(&trace, i + 1, 1, 1);
     validate_row(&trace, i + 2, 2, 4);
-    validate_row(&trace, i + 3, 2, 4);
-    validate_row(&trace, i + 4, 2, 1);
-    validate_row(&trace, i + 5, 3, 2);
-    validate_row(&trace, i + 6, 3, 1);
-    validate_row(&trace, i + 7, 4, 2);
-    validate_row(&trace, i + 8, 100, 1);
-    validate_row(&trace, i + 9, 355, 1);
-    validate_row(&trace, i + 10, 610, 0);
-    validate_row(&trace, i + 11, 620, 1);
-    validate_row(&trace, i + 11 + (65534-620+254)/255, 65534, 1);
+    validate_row(&trace, i + 3, 3, 2);
+    validate_row(&trace, i + 4, 3, 1);
+    validate_row(&trace, i + 5, 4, 2);
+    validate_row(&trace, i + 6, 100, 1);
+    validate_row(&trace, i + 7, 355, 1);
+    validate_row(&trace, i + 8, 610, 0);
+    validate_row(&trace, i + 9, 620, 1);
 }
 
 #[test]
